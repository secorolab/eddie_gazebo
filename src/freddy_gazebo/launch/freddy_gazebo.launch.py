import os

import xacro
from ament_index_python.packages import get_package_share_directory
from launch import LaunchDescription
from launch.actions import (AppendEnvironmentVariable, DeclareLaunchArgument,
                            ExecuteProcess, IncludeLaunchDescription,
                            OpaqueFunction, RegisterEventHandler)
from launch.conditions import IfCondition, UnlessCondition
from launch.event_handlers import OnProcessExit
from launch.launch_description_sources import PythonLaunchDescriptionSource
from launch.substitutions import (Command, FindExecutable, LaunchConfiguration,
                                  PathJoinSubstitution)
from launch_ros.actions import Node
from launch_ros.descriptions import ParameterValue
from launch_ros.substitutions import FindPackageShare


# Function to select and load the appropriate controllers based on the given context and launch arguments
def select_controller(context, *args, **kwargs):
<<<<<<< HEAD

    # Retrieve the declared base and arm controllers from the launch configuration
=======
    """
    Selects the appropriate controllers based on the declared controller types.

    Args:
        context: The ROS2 launch configuration context.
        *args: Any additional arguments.
        **kwargs: Any additional keyword arguments.

    Returns:
        list: A list of controllers to be loaded.

    Raises:
        ValueError: If an unsupported controller type is specified.
    """
    # Retrieve the declared base controller and arm controller types from the ROS2 launch configuration
>>>>>>> 407fdf6e
    declared_base_controller = LaunchConfiguration('base_controller').perform(context)
    declared_arm_controller = LaunchConfiguration('arm_controller').perform(context)

    # Load and activate the arm effort controllers
    load_arm_left_effort_controller = ExecuteProcess(
        cmd=['ros2', 'control', 'load_controller', '--set-state', 'active', 
             'arm_left_effort_controller'],
        output='screen'
    )

    load_arm_right_effort_controller = ExecuteProcess(
        cmd=['ros2', 'control', 'load_controller', '--set-state', 'active', 
             'arm_right_effort_controller'],
        output='screen'
    )

    # Load and activate the arm joint trajectory controllers
    load_joint_trajectory_controller_left = ExecuteProcess(
        cmd=['ros2', 'control', 'load_controller', '--set-state', 'active',
             'arm_left_joint_trajectory_controller'],
        output='both'
    )
    load_joint_trajectory_controller_right = ExecuteProcess(
        cmd=['ros2', 'control', 'load_controller', '--set-state', 'active',
             'arm_right_joint_trajectory_controller'],
        output='both'
    )

    # Load and activate the base controllers
    load_joint_position_controller = ExecuteProcess(
        cmd=['ros2', 'control', 'load_controller', '--set-state', 'active', 
             'base_position_controller'],
        output='screen'
    )

    load_joint_velocity_controller = ExecuteProcess(
        cmd=['ros2', 'control', 'load_controller', '--set-state', 'active', 
             'base_velocity_controller'],
        output='screen'
    )

    load_joint_effort_controller = ExecuteProcess(
        cmd=['ros2', 'control', 'load_controller', '--set-state', 'active', 
             'base_effort_controller'],
        output='screen'
    )
 
    # Define a dictionary to map the declared base controller type to its corresponding controllers
    base_controller_map = {
        "position": load_joint_position_controller,
        "velocity": load_joint_velocity_controller,
        "effort": load_joint_effort_controller,
    }
    # Define a dictionary to map the declared arm controller type to its corresponding controllers
    arm_controller_map = {
        "effort": [load_arm_right_effort_controller, load_arm_left_effort_controller],
        "joint_trajectory": [load_joint_trajectory_controller_left, load_joint_trajectory_controller_right]
    }
<<<<<<< HEAD

    # Validate that the declared controllers exist in the maps, otherwise raise an error
    if declared_base_controller not in base_controller_map or declared_arm_controller not in arm_controller_map:
        raise ValueError(f"Unsupported base_controller_type: {declared_base_controller}")
=======
    
    # Check if the declared base and arm controllers are supported
    if declared_base_controller not in base_controller_map:
        raise ValueError(f"Unsupported base_controller type: {declared_base_controller}")
    elif declared_arm_controller not in arm_controller_map:
        raise ValueError(f"Unsupported arm_controller type: {declared_arm_controller}")
>>>>>>> 407fdf6e
    else: 
        # Return the selected base and arm controllers for execution
        return [base_controller_map[declared_base_controller], *arm_controller_map[declared_arm_controller]]


def generate_launch_description():
    # Package directories
    use_sim_time = LaunchConfiguration('use_sim_time', default=True)

    declare_base_controller_type = DeclareLaunchArgument(
        'base_controller',
        default_value='velocity',
        description='Specify controller for base (position, velocity, effort) (default: velocity)'
    )

    declare_arm_controller_type = DeclareLaunchArgument(
        'arm_controller',
        default_value='joint_trajectory',
        description='Specify controller for arm (joint_trajectory, effort) (default: joint_trajectory)'
    )

    pkg_ros_gz_sim = get_package_share_directory('ros_gz_sim')
    pkg_freddy_gazebo = get_package_share_directory('freddy_gazebo')
    pkg_freddy_description = get_package_share_directory('freddy_description')

    # Resource paths
    resource_paths = [
        pkg_freddy_description,
        os.path.join(pkg_freddy_description, 'freddy_base_description', 'meshes'),
        os.path.join(pkg_freddy_description, 'freddy_base_description', 'meshes', 'sensors'),
        os.path.join(pkg_freddy_description, 'freddy_torso_description', 'meshes'),
    ]
    resource_paths_str = os.pathsep.join(resource_paths)
    set_env_vars_resources = AppendEnvironmentVariable(
        name='GZ_SIM_RESOURCE_PATH',
        value=resource_paths_str,
    )

    # World and robot files
    world_file = os.path.join(pkg_freddy_gazebo, 'worlds', 'my_world.sdf')
   
    robot_description_content = Command(
        [
            PathJoinSubstitution([FindExecutable(name='xacro')]),
            ' ',
            PathJoinSubstitution(
                [FindPackageShare('freddy_description'),
                 'robots', 'freddy_gz.urdf.xacro']
            ),
        ]
    )
   
    robot_description_params = {'robot_description': robot_description_content}

  
    load_joint_state_broadcaster = ExecuteProcess(
        cmd=['ros2', 'control', 'load_controller', '--set-state', 'active',
             'joint_state_broadcaster'],
        output='screen'
    )
    
 
    # Gazebo simulation
    gz_sim = IncludeLaunchDescription(
        PythonLaunchDescriptionSource(
            os.path.join(pkg_ros_gz_sim, 'launch', 'gz_sim.launch.py')
        ),
        launch_arguments={'gz_args': ['-r -v4 ', world_file,]}.items(),
    )

    # Robot state publisher
    node_robot_state_publisher = Node(
        package='robot_state_publisher',
        executable='robot_state_publisher',
        parameters=[robot_description_params,{"use_sim_time":True}])

    # Spawn entity
    gz_spawn_entity = Node(
        package='ros_gz_sim',
        executable='create',
        output='screen',
        arguments=['-topic', 'robot_description', '-name',
                   'robot', '-allow_renaming', 'true'],
    )

    return LaunchDescription([
        set_env_vars_resources,

        # Declare and set base and arm controllers through launch arguments
        declare_base_controller_type,
        declare_arm_controller_type,

         # Launch gazebo environment
        IncludeLaunchDescription(
            PythonLaunchDescriptionSource(
                [PathJoinSubstitution([FindPackageShare('ros_gz_sim'),
                                       'launch',
                                       'gz_sim.launch.py'])]),
            launch_arguments=[('gz_args', [f' -r -v 4 {world_file}'])]),
        RegisterEventHandler(
            event_handler=OnProcessExit(
                target_action=gz_spawn_entity,
                on_exit=[load_joint_state_broadcaster],
            )
        ),

        # Load selected controllers or defualt controllers
        RegisterEventHandler(
            event_handler=OnProcessExit(
                target_action=load_joint_state_broadcaster,
                on_exit=[OpaqueFunction(function=select_controller)],
            )
        ),
        node_robot_state_publisher,
        gz_spawn_entity,

        # Launch Arguments
        DeclareLaunchArgument(
            'use_sim_time',
            default_value=use_sim_time,
            description='If true, use simulated clock'),
    ])<|MERGE_RESOLUTION|>--- conflicted
+++ resolved
@@ -18,10 +18,6 @@
 
 # Function to select and load the appropriate controllers based on the given context and launch arguments
 def select_controller(context, *args, **kwargs):
-<<<<<<< HEAD
-
-    # Retrieve the declared base and arm controllers from the launch configuration
-=======
     """
     Selects the appropriate controllers based on the declared controller types.
 
@@ -37,7 +33,6 @@
         ValueError: If an unsupported controller type is specified.
     """
     # Retrieve the declared base controller and arm controller types from the ROS2 launch configuration
->>>>>>> 407fdf6e
     declared_base_controller = LaunchConfiguration('base_controller').perform(context)
     declared_arm_controller = LaunchConfiguration('arm_controller').perform(context)
 
@@ -96,19 +91,12 @@
         "effort": [load_arm_right_effort_controller, load_arm_left_effort_controller],
         "joint_trajectory": [load_joint_trajectory_controller_left, load_joint_trajectory_controller_right]
     }
-<<<<<<< HEAD
-
-    # Validate that the declared controllers exist in the maps, otherwise raise an error
-    if declared_base_controller not in base_controller_map or declared_arm_controller not in arm_controller_map:
-        raise ValueError(f"Unsupported base_controller_type: {declared_base_controller}")
-=======
     
     # Check if the declared base and arm controllers are supported
     if declared_base_controller not in base_controller_map:
         raise ValueError(f"Unsupported base_controller type: {declared_base_controller}")
     elif declared_arm_controller not in arm_controller_map:
         raise ValueError(f"Unsupported arm_controller type: {declared_arm_controller}")
->>>>>>> 407fdf6e
     else: 
         # Return the selected base and arm controllers for execution
         return [base_controller_map[declared_base_controller], *arm_controller_map[declared_arm_controller]]
